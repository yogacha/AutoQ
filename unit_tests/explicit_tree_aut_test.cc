/*****************************************************************************
 *  AUTOQ Tree Automata Library
 *
 *  Copyright (c) 2011  Ondra Lengal <ilengal@fit.vutbr.cz>
 *
 *  Description:
 *    Test suite for explicit tree automaton
 *
 *****************************************************************************/

// AUTOQ headers
#include <cmath>
#include <fstream>
#include <filesystem>

#include "autoq/autoq.hh"
#include "autoq/util/util.hh"
#include "autoq/complex/complex.hh"
#include "autoq/symbol/concrete.hh"
#include "autoq/aut_description.hh"
#include "autoq/parsing/timbuk_parser.hh"
#include "autoq/serialization/timbuk_serializer.hh"

#define BOOST_TEST_DYN_LINK
#define BOOST_TEST_MODULE AutType
#include <boost/test/unit_test.hpp>

using AUTOQ::Complex::Complex;
using AUTOQ::Symbol::Concrete;

int size = 14; // the number of qubits.

struct F {
    F() {
        BOOST_TEST_MESSAGE("Setup fixture.");
        if constexpr(std::is_same_v<AUTOQ::Complex::Complex, AUTOQ::Complex::nTuple>) {
            AUTOQ::Complex::nTuple::N = 4;
        }
    }
    ~F() { BOOST_TEST_MESSAGE("Teardown fixture."); }
};
BOOST_TEST_GLOBAL_FIXTURE(F);

BOOST_AUTO_TEST_CASE(X_gate_twice_to_identity)
{
    int n = size;
    for (const auto &before : {AUTOQ::TreeAutomata::uniform(n),
                               AUTOQ::TreeAutomata::basis(n),
                               AUTOQ::TreeAutomata::random(n)}) {
        int loop = 2;
        for (auto t : {1, n/2+1, n}) {
            AUTOQ::TreeAutomata after = before;
            for (int i=0; i<loop; i++) {
                after.X(t);

                if (i < loop-1 && before.name == "Random") {
                    BOOST_REQUIRE_MESSAGE(before != after, "\n" +
                    AUTOQ::Serialization::TimbukSerializer::Serialize(before) +
                    AUTOQ::Serialization::TimbukSerializer::Serialize(after));
                } else {
                    BOOST_REQUIRE_MESSAGE(before == after, "\n" +
                        AUTOQ::Serialization::TimbukSerializer::Serialize(before) +
                        AUTOQ::Serialization::TimbukSerializer::Serialize(after));
				}
            }
        }
    }
}

BOOST_AUTO_TEST_CASE(Y_gate_twice_to_identity)
{
    int n = size;
    for (const auto &before : {AUTOQ::TreeAutomata::uniform(n), AUTOQ::TreeAutomata::basis(n)}) {
        int loop = 2;
        for (auto t : {1, n/2+1, n}) {
            AUTOQ::TreeAutomata after = before;
            for (int i=0; i<loop; i++) {
                after.Y(t);

                if (i < loop-1) {
                    BOOST_REQUIRE_MESSAGE(before != after, "\n" +
                        AUTOQ::Serialization::TimbukSerializer::Serialize(before) +
                        AUTOQ::Serialization::TimbukSerializer::Serialize(after));
				}
                else {
                    BOOST_REQUIRE_MESSAGE(before == after, "\n" +
                        AUTOQ::Serialization::TimbukSerializer::Serialize(before) +
                        AUTOQ::Serialization::TimbukSerializer::Serialize(after));
				}
            }
        }
    }
}

BOOST_AUTO_TEST_CASE(Z_gate_twice_to_identity)
{
    for (const auto &before : {AUTOQ::TreeAutomata::uniform(size), AUTOQ::TreeAutomata::basis(size)}) {
        AUTOQ::TreeAutomata after = before;
        int loop = 2;
        for (int i=0; i<loop; i++) {
            after.Z(size/2);

            if (i < loop-1) {
                BOOST_REQUIRE_MESSAGE(before != after, "\n" +
                        AUTOQ::Serialization::TimbukSerializer::Serialize(before) +
                        AUTOQ::Serialization::TimbukSerializer::Serialize(after));
			}
            else {
                BOOST_REQUIRE_MESSAGE(before == after, "\n" +
                        AUTOQ::Serialization::TimbukSerializer::Serialize(before) +
                        AUTOQ::Serialization::TimbukSerializer::Serialize(after));
			}
        }
    }
}

BOOST_AUTO_TEST_CASE(H_gate_twice_to_identity)
{
    int n = size;
    for (const auto &before : {AUTOQ::TreeAutomata::uniform(n), AUTOQ::TreeAutomata::basis(n)}) {
        int loop = 2;
        for (auto t : {1, n/2+1, n}) {
            AUTOQ::TreeAutomata after = before;
            for (int i=0; i<loop; i++) {
                after.H(t);

                if (i < loop-1) {
                    BOOST_REQUIRE_MESSAGE(before != after, "\n" +
                        AUTOQ::Serialization::TimbukSerializer::Serialize(before) +
                        AUTOQ::Serialization::TimbukSerializer::Serialize(after));
                }
                else {
                    BOOST_REQUIRE_MESSAGE(before == after, "\n" +
                        AUTOQ::Serialization::TimbukSerializer::Serialize(before) +
                        AUTOQ::Serialization::TimbukSerializer::Serialize(after));
                }
            }
        }
    }
}

BOOST_AUTO_TEST_CASE(S_gate_fourth_to_identity)
{
    for (const auto &before : {AUTOQ::TreeAutomata::uniform(size), AUTOQ::TreeAutomata::basis(size)}) {
        AUTOQ::TreeAutomata after = before;
        int loop = 4;
        for (int i=0; i<loop; i++) {
            after.S(size/2);

            if (i < loop-1) {
                BOOST_REQUIRE_MESSAGE(before != after, "\n" +
                        AUTOQ::Serialization::TimbukSerializer::Serialize(before) +
                        AUTOQ::Serialization::TimbukSerializer::Serialize(after));
            } else {
                BOOST_REQUIRE_MESSAGE(before == after, "\n" +
                        AUTOQ::Serialization::TimbukSerializer::Serialize(before) +
                        AUTOQ::Serialization::TimbukSerializer::Serialize(after));
            }
        }
    }
}

BOOST_AUTO_TEST_CASE(Sdg_gate_equal_to_S_three_times)
{
    for (const auto &before : {AUTOQ::TreeAutomata::uniform(size),
                                AUTOQ::TreeAutomata::basis(size),
                                AUTOQ::TreeAutomata::random(size),
                                AUTOQ::TreeAutomata::zero(size),
                                AUTOQ::TreeAutomata::basis_zero_one_zero(size),
                                AUTOQ::TreeAutomata::zero_zero_one_zero(size),
                                AUTOQ::TreeAutomata::zero_one_zero(size)}) {
        AUTOQ::TreeAutomata after1 = before, after2 = before;
        for (int i=0; i<3; i++) after1.S(size/2);
        after2.Sdg(size/2);
        BOOST_REQUIRE_MESSAGE(after1 == after2, "\n" +
                        AUTOQ::Serialization::TimbukSerializer::Serialize(after1) +
                        AUTOQ::Serialization::TimbukSerializer::Serialize(after2));
    }
}

BOOST_AUTO_TEST_CASE(T_gate_eighth_to_identity)
{
    for (const auto &before : {AUTOQ::TreeAutomata::uniform(size), AUTOQ::TreeAutomata::basis(size)}) {
        AUTOQ::TreeAutomata after = before;
        int loop = 8;
        for (int i=0; i<loop; i++) {
            after.T(size/2);

            if (i < loop-1) {
                BOOST_REQUIRE_MESSAGE(before != after, "\n" +
                        AUTOQ::Serialization::TimbukSerializer::Serialize(before) +
                        AUTOQ::Serialization::TimbukSerializer::Serialize(after));
            } else {
                BOOST_REQUIRE_MESSAGE(before == after, "\n" +
                        AUTOQ::Serialization::TimbukSerializer::Serialize(before) +
                        AUTOQ::Serialization::TimbukSerializer::Serialize(after));
            }
        }
    }
}

BOOST_AUTO_TEST_CASE(Tdg_gate_equal_to_T_seven_times)
{
    for (const auto &before : {AUTOQ::TreeAutomata::uniform(size),
                                AUTOQ::TreeAutomata::basis(size),
                                AUTOQ::TreeAutomata::random(size),
                                AUTOQ::TreeAutomata::zero(size),
                                AUTOQ::TreeAutomata::basis_zero_one_zero(size),
                                AUTOQ::TreeAutomata::zero_zero_one_zero(size),
                                AUTOQ::TreeAutomata::zero_one_zero(size)}) {
        AUTOQ::TreeAutomata after1 = before, after2 = before;
        for (int i=0; i<7; i++) after1.T(size/2);
        after2.Tdg(size/2);
        BOOST_REQUIRE_MESSAGE(after1 == after2, "\n" +
                        AUTOQ::Serialization::TimbukSerializer::Serialize(after1) +
                        AUTOQ::Serialization::TimbukSerializer::Serialize(after2));
    }
}

BOOST_AUTO_TEST_CASE(swap_gate_simply_exchanges_basis)
{
    for (const auto &before : {AUTOQ::TreeAutomata::uniform(size),
                                AUTOQ::TreeAutomata::basis(size),
                                // AUTOQ::TreeAutomata::random(size),
                                AUTOQ::TreeAutomata::zero(size),
                                AUTOQ::TreeAutomata::basis_zero_one_zero(size),
                                AUTOQ::TreeAutomata::zero_zero_one_zero(size),
                                AUTOQ::TreeAutomata::zero_one_zero(size)}) {
        AUTOQ::TreeAutomata after = before;
        after.Swap(size*1/3, size*2/3);
        BOOST_REQUIRE_MESSAGE(before == after, "\n" +
                        AUTOQ::Serialization::TimbukSerializer::Serialize(before) +
                        AUTOQ::Serialization::TimbukSerializer::Serialize(after));
    }
}

BOOST_AUTO_TEST_CASE(Rx_gate_eighth_to_identity)
{
    int n = size;
    for (const auto &before : {AUTOQ::TreeAutomata::uniform(n), AUTOQ::TreeAutomata::basis(n)}) {
        int loop = 8;
        for (auto t : {1, n/2+1, n}) {
            AUTOQ::TreeAutomata after = before;
            for (int i=0; i<loop; i++) {
                after.Rx(boost::rational<boost::multiprecision::cpp_int>(1, 4), t);

                if (i < loop-1) {
                    BOOST_REQUIRE_MESSAGE(before != after, "\n" +
                        AUTOQ::Serialization::TimbukSerializer::Serialize(before) +
                        AUTOQ::Serialization::TimbukSerializer::Serialize(after));
                }
                else {
                    BOOST_REQUIRE_MESSAGE(before == after, "\n" +
                        AUTOQ::Serialization::TimbukSerializer::Serialize(before) +
                        AUTOQ::Serialization::TimbukSerializer::Serialize(after));
				}
            }
        }
    }
}

BOOST_AUTO_TEST_CASE(Ry_gate_eighth_to_identity)
{
    int n = size;
    for (const auto &before : {AUTOQ::TreeAutomata::uniform(n), AUTOQ::TreeAutomata::basis(n)}) {
        int loop = 8;
        for (auto t : {1, n/2+1, n}) {
            AUTOQ::TreeAutomata after = before;
            for (int i=0; i<loop; i++) {
                after.Ry(t);

                if (i < loop-1) {
                    BOOST_REQUIRE_MESSAGE(before != after, "\n" +
                        AUTOQ::Serialization::TimbukSerializer::Serialize(before) +
                        AUTOQ::Serialization::TimbukSerializer::Serialize(after));
                }
                else {
                    BOOST_REQUIRE_MESSAGE(before == after, "\n" +
                        AUTOQ::Serialization::TimbukSerializer::Serialize(before) +
                        AUTOQ::Serialization::TimbukSerializer::Serialize(after));
				}
            }
        }
    }
}

BOOST_AUTO_TEST_CASE(Rz_gate_eighth_to_identity)
{
    int n = size;
    for (const auto &before : {AUTOQ::TreeAutomata::uniform(n), AUTOQ::TreeAutomata::basis(n)}) {
        int loop = 8;
        for (auto t : {1, n/2+1, n}) {
            AUTOQ::TreeAutomata after = before;
            for (int i=0; i<loop; i++) {
                after.Rz(boost::rational<boost::multiprecision::cpp_int>(1, 4), t);

                if (i < loop-1) {
                    BOOST_REQUIRE_MESSAGE(before != after, "\n" +
                        AUTOQ::Serialization::TimbukSerializer::Serialize(before) +
                        AUTOQ::Serialization::TimbukSerializer::Serialize(after));
                }
                else {
                    BOOST_REQUIRE_MESSAGE(before == after, "\n" +
                        AUTOQ::Serialization::TimbukSerializer::Serialize(before) +
                        AUTOQ::Serialization::TimbukSerializer::Serialize(after));
				}
            }
        }
    }
}

BOOST_AUTO_TEST_CASE(CX_gate_twice_to_identity)
{
    int n = size;
    for (const auto &before : {AUTOQ::TreeAutomata::uniform(n),
                               AUTOQ::TreeAutomata::basis(n),
                               AUTOQ::TreeAutomata::random(n)}) {
        AUTOQ::TreeAutomata after = before;
        int loop = 2;
        for (int i=0; i<loop; i++) {
            after.CX(n*2/3, n/3);

            if (i < loop-1 && before.name == "Random") {
                BOOST_REQUIRE_MESSAGE(before != after, "\n" +
                    AUTOQ::Serialization::TimbukSerializer::Serialize(before) +
                    AUTOQ::Serialization::TimbukSerializer::Serialize(after));
            } else {
                BOOST_REQUIRE_MESSAGE(before == after, "\n" +
                        AUTOQ::Serialization::TimbukSerializer::Serialize(before) +
                        AUTOQ::Serialization::TimbukSerializer::Serialize(after));
            }
        }
    }
}

BOOST_AUTO_TEST_CASE(CZ_gate_twice_to_identity)
{
    for (const auto &before : {AUTOQ::TreeAutomata::uniform(size), AUTOQ::TreeAutomata::basis(size)}) {
        AUTOQ::TreeAutomata after = before;
        int loop = 2;
        for (int i=0; i<loop; i++) {
            after.CZ(size*2/3, size/3);

            if (i < loop-1) {
                BOOST_REQUIRE_MESSAGE(before != after, "\n" +
                        AUTOQ::Serialization::TimbukSerializer::Serialize(before) +
                        AUTOQ::Serialization::TimbukSerializer::Serialize(after));
            } else {
                BOOST_REQUIRE_MESSAGE(before == after, "\n" +
                        AUTOQ::Serialization::TimbukSerializer::Serialize(before) +
                        AUTOQ::Serialization::TimbukSerializer::Serialize(after));
            }
        }
    }
}

BOOST_AUTO_TEST_CASE(CCX_gate_twice_to_identity)
{
    for (const auto &before : {AUTOQ::TreeAutomata::uniform(size*3/4+3),
                               AUTOQ::TreeAutomata::basis(size*3/4+3),
                               AUTOQ::TreeAutomata::random(size*3/4+3)}) {
        int v[] = {1, size*3/8, size*3/4};
        do {
            AUTOQ::TreeAutomata after = before;
            int loop = 2;
            for (int i=0; i<loop; i++) {
                after.CCX(v[0], v[1], v[2]);

                if (i < loop-1 && before.name == "Random") {
                    BOOST_REQUIRE_MESSAGE(before != after, "\n" +
                    AUTOQ::Serialization::TimbukSerializer::Serialize(before) +
                    AUTOQ::Serialization::TimbukSerializer::Serialize(after));
                } else {
                    BOOST_REQUIRE_MESSAGE(before == after, "\n" +
                        AUTOQ::Serialization::TimbukSerializer::Serialize(before) +
                        AUTOQ::Serialization::TimbukSerializer::Serialize(after));
                }
            }
        } while (std::next_permutation(v, v+3));
    }
}

// BOOST_AUTO_TEST_CASE(Fredkin_gate_twice_to_identity)
// {
//     for (const auto &before : {AUTOQ::TreeAutomata::uniform(3),
//                                AUTOQ::TreeAutomata::basis(3),
//                                AUTOQ::TreeAutomata::random(3)}) {
//         int v[] = {1,2,3};
//         do {
//             AUTOQ::TreeAutomata after = before;
//             int loop = 2;
//             for (int i=0; i<loop; i++) {
//                 after.Fredkin(v[0], v[1], v[2]);

//                 if (i < loop-1) {
//                     if (before.name == "Random")
//                         BOOST_REQUIRE_MESSAGE(before != after, "a");
//                 } else {
//                     BOOST_REQUIRE_MESSAGE(before == after, "b");
//                 }
//             }
//         } while (std::next_permutation(v, v+3));
//     }
// }

// BOOST_AUTO_TEST_CASE(Bernstein_Vazirani)
// {
//     int n = size;
//     auto aut = AUTOQ::TreeAutomata::zero(n+1);

//     for (int i=1; i<=n+1; i++) {
//         aut.H(i);
//     }
//     aut.Z(n+1);
//     for (int i=1; i<=n; i++) {
//         auto aut2 = aut;
//         aut2.CX(i, n+1);
//         aut = aut || aut2;
//     }
//     for (int i=1; i<=n; i++) {
//         aut.H(i);
//     }

//     AUTOQ::TreeAutomata ans;
//     ans.name = "Bernstein-Vazirani";
//     ans.qubitNum = n+1;
//     assert(ans.qubitNum >= 2);
//     ans.finalStates.push_back(0);
//     for (unsigned level=1; level<ans.qubitNum; level++) { /* Note that < does not include ans.qubitNum! */
//         if (level >= 2)
//             ans.transitions[Concrete(level)][2*level - 3].insert({2*level - 1, 2*level - 1});
//         ans.transitions[Concrete(level)][2*level - 2].insert({2*level - 1, 2*level});
//         ans.transitions[Concrete(level)][2*level - 2].insert({2*level, 2*level - 1});
//     }
//     ans.stateNum = 2*(ans.qubitNum-1) + 1;
//     ans.transitions[Concrete(Complex::Zero())][ans.stateNum++].insert({{}});
//     ans.transitions[Concrete(Complex::One().divide_by_the_square_root_of_two())][ans.stateNum++].insert({{}});
//     ans.transitions[Concrete(Complex::One().divide_by_the_square_root_of_two() * (-1))][ans.stateNum++].insert({{}});
//     ans.transitions[Concrete(ans.qubitNum)][static_cast<AUTOQ::TreeAutomata::State>(2*(ans.qubitNum-1) - 1)].insert({ans.stateNum - 3, ans.stateNum - 3});
//     ans.transitions[Concrete(ans.qubitNum)][static_cast<AUTOQ::TreeAutomata::State>(2*(ans.qubitNum-1))].insert({ans.stateNum - 2, ans.stateNum - 1});

//     // std::ofstream fileRhs("reference_answers/Bernstein_Vazirani" + std::to_string(n) + ".aut");
// 	// fileRhs << AUTOQ::Serialization::TimbukSerializer::Serialize(ans);
// 	// fileRhs.close();

//     BOOST_REQUIRE_MESSAGE(AUTOQ::TreeAutomata::check_equal(aut, ans), "\n" +
//                         AUTOQ::Serialization::TimbukSerializer::Serialize(aut) +
//                         AUTOQ::Serialization::TimbukSerializer::Serialize(ans));
// }

void dfs(const std::map<AUTOQ::TreeAutomata::State, AUTOQ::TreeAutomata::StateVector> &edge,
         const std::map<AUTOQ::TreeAutomata::State, AUTOQ::TreeAutomata::SymbolTag> &leaf,
         const AUTOQ::TreeAutomata::StateVector &layer,
         #if defined COMPLEX_Plain
         std::vector<float128> &prob) {
         #else
         std::vector<double> &prob) {
         #endif
    for (const AUTOQ::TreeAutomata::State &s : layer) {
        const auto &new_layer = edge.at(s);
        if (!new_layer.empty()) {
            dfs(edge, leaf, new_layer, prob);
        } else {
            const auto &symbol = leaf.at(s).symbol().complex;
            prob.push_back(symbol.abs2());
        }
    }
}

// BOOST_AUTO_TEST_CASE(NOW)
// {
//     std::cout << AUTOQ::Util::Convert::ToString(std::numeric_limits<__int128_t>::max()) << "\n";
//     std::cout << AUTOQ::Util::Convert::ToString(std::numeric_limits<__int128_t>::min()) << "\n";
// }

// Ref: https://demonstrations.wolfram.com/QuantumCircuitImplementingGroversSearchAlgorithm
// Ref: https://quantumcomputing.stackexchange.com/questions/2177/how-can-i-implement-an-n-bit-toffoli-gate
BOOST_AUTO_TEST_CASE(Grover_Search)
{
    int n = 4;
    assert(n >= 2);
    auto aut = AUTOQ::TreeAutomata::basis_zero_one_zero(n);

    /********************************/
    for (int i=1; i<=n; i++) aut.X(i);
    for (int i=n+1; i<=2*n+1; i++) aut.H(i);
    /**************************************/

    for (int iter=1; iter <= M_PI / (4 * asin(1 / pow(2, n/2.0))); iter++) {
        /****************************************/
        for (int i=1; i<=n; i++) aut.CX(i, n+i);
        /* multi-controlled NOT gate */
        if (n >= 3) {
            aut.CCX(n+1, n+2, 2*n+2);
            for (int i=3; i<=n; i++)
                aut.CCX(n+i, 2*n+i-1, 2*n+i);
            aut.CX(3*n, 2*n+1);
            for (int i=n; i>=3; i--)
                aut.CCX(n+i, 2*n+i-1, 2*n+i);
            aut.CCX(n+1, n+2, 2*n+2);
        } else {
            assert(n == 2);
            aut.CCX(3, 4, 5);
        }
        /*****************************/
        for (int i=1; i<=n; i++) aut.CX(i, n+i);
        /****************************************/

        /************************************/
        for (int i=n+1; i<=2*n; i++) aut.H(i);
        for (int i=n+1; i<=2*n; i++) aut.X(i);
        /* multi-controlled Z gate */
        if (n >= 3) {
            aut.CCX(n+1, n+2, 2*n+2);
            for (int i=3; i<n; i++) // Note that < does not include n!
                aut.CCX(n+i, 2*n+i-1, 2*n+i);
            aut.CZ(3*n-1, 2*n);
            for (int i=n-1; i>=3; i--)
                aut.CCX(n+i, 2*n+i-1, 2*n+i);
            aut.CCX(n+1, n+2, 2*n+2);
        // } else if (n == 3) {
        //     aut.H(2*n);
        //     aut.CCX(4, 5, 6);
        //     aut.H(2*n);
        } else {
            assert(n == 2);
            aut.CZ(3, 4);
        }
        /***************************/
        for (int i=n+1; i<=2*n; i++) aut.X(i);
        for (int i=n+1; i<=2*n; i++) aut.H(i);
        /************************************/
    }

    /********************************/
    for (int i=1; i<=n; i++) aut.X(i);
    /********************************/

    std::string sss(__FILE__);
    const auto &file = sss.substr(0, sss.find_last_of("\\/")) + "/reference_answers/Grover" + std::to_string(n) + ".spec";
    auto ans = AUTOQ::Parsing::TimbukParser<AUTOQ::TreeAutomata::Symbol>::ReadAutomaton(file);
    // int n = (aut.qubitNum + 1) / 3;
    // aut.print_aut();

    /******************************** Answer Validation *********************************/
    BOOST_REQUIRE_MESSAGE(aut == ans, "\n" +
                        AUTOQ::Serialization::TimbukSerializer::Serialize(aut) +
                        AUTOQ::Serialization::TimbukSerializer::Serialize(ans));
    // std::map<AUTOQ::TreeAutomata::State, AUTOQ::TreeAutomata::StateVector> edge;
    // std::map<AUTOQ::TreeAutomata::State, AUTOQ::TreeAutomata::Symbol> leaf;
    // std::vector<AUTOQ::TreeAutomata::StateVector> first_layers;
    // for (const auto &t : aut.transitions) {
    //     for (const auto &in_out : t.second) {
    //         const auto &in = in_out.first;
    //         for (const auto &s : in_out.second) {
    //             if (in.empty()) { // is leaf transition
    //                 assert(t.first.size() == 5);
    //                 leaf[s] = t.first;
    //             }
    //             if (t.first.size() == 1 && t.first[0] == 1) {
    //                 first_layers.push_back(in);
    //             } else {
    //                 assert(edge[s].empty());
    //                 edge[s] = in;
    //             }
    //         }
    //     }
    // }
    // unsigned N = 1, two_2n = 1;
    // for (int j=0; j<n; j++)
    //     N <<= 1; // N := 2^n
    // if (n == 2) two_2n = 8; // 2^(2n-1)
    // else two_2n = N * N; // 2^(2n)
    // std::vector<bool> ans_found(N);
    // for (const auto &fl : first_layers) {
    //     std::vector<double> prob;
    //     dfs(edge, leaf, fl, prob);
    //     // std::cout << AUTOQ::Util::Convert::ToString(prob) << "\n";
    //     unsigned ans = UINT_MAX / 2;
    //     for (unsigned i=0; i<prob.size(); i++) {
    //         if (prob[i] > 0) { /* in fact check != (make the compiler not complain) */
    //             ans = i / two_2n;
    //             break;
    //         }
    //     }
    //     // printf("%u\n", ans);

    //     std::vector<double> nonzero;
    //     for (unsigned i=0; i<prob.size(); i++) {
    //         if (i / two_2n != ans) {
    //             BOOST_REQUIRE_MESSAGE(prob[i] <= 0, ""); /* in fact check = (make the compiler not complain) */
    //         } else {
    //             int two_n_minus_1 = 1;
    //             if (n >= 3) {
    //                 for (int j=0; j<n-1; j++)
    //                     two_n_minus_1 *= 2; // 2 ^ (n-1)
    //             }
    //             if (i % two_n_minus_1 == 0) {
    //                 nonzero.push_back(prob[i]);
    //             } else {
    //                 BOOST_REQUIRE_MESSAGE(prob[i] <= 0, ""); /* in fact check = (make the compiler not complain) */
    //             }
    //         }
    //     }
    //     for (unsigned i=0; i<nonzero.size(); i+=2) {
    //         BOOST_REQUIRE_MESSAGE(nonzero[i] >= nonzero[i+1] && nonzero[i] <= nonzero[i+1], ""); /* in fact check = (make the compiler not complain) */
    //         if (i == ans*2)
    //             BOOST_REQUIRE_MESSAGE(nonzero[ans*2] * 2 >= 0.9, "");
    //         else
    //             BOOST_REQUIRE_MESSAGE(nonzero[i] < nonzero[ans*2], "");
    //     }
    //     BOOST_REQUIRE_MESSAGE(!ans_found[ans], "");
    //     ans_found[ans] = true;
    // }
    // for (unsigned i=0; i<N; i++)
    //     BOOST_REQUIRE_MESSAGE(ans_found[i], "");
    /************************************************************************************/
}

BOOST_AUTO_TEST_CASE(Grover_Search_only_one_oracle)
{
    int n = 4;
    assert(n >= 2);
    auto aut = AUTOQ::TreeAutomata::zero_one_zero(n);

    /***********************/
    unsigned ans = 0;
    for (int i=0; i<n; i++) {
        ans <<= 1;
        ans |= (i&1);
    }
    /***********************/

    /**********************************/
    for (int i=1; i<=n+1; i++) aut.H(i);
    /**********************************/

    for (int iter=1; iter <= M_PI / (4 * asin(1 / pow(2, n/2.0))); iter++) {
        /********************************/
        for (int i=1; i<=n; i++) {
            if ((ans & (1 << (i-1))) == 0)
                aut.X(n+1-i);
        }
        /* multi-controlled NOT gate */
        if (n >= 3) {
            aut.CCX(1, 2, n+2);
            for (int i=3; i<=n; i++)
                aut.CCX(i, n+i-1, n+i);
            aut.CX(2*n, n+1);
            for (int i=n; i>=3; i--)
                aut.CCX(i, n+i-1, n+i);
            aut.CCX(1, 2, n+2);
        } else {
            assert(n == 2);
            aut.CCX(1, 2, 3);
        }
        /********************************/
        for (int i=1; i<=n; i++) {
            if ((ans & (1 << (i-1))) == 0)
                aut.X(n+1-i);
        }
        /********************************/

        /********************************/
        for (int i=1; i<=n; i++) aut.H(i);
        for (int i=1; i<=n; i++) aut.X(i);
        /* multi-controlled Z gate */
        if (n >= 3) {
            aut.CCX(1, 2, n+2);
            for (int i=3; i<n; i++) // Note that < does not include n!
                aut.CCX(i, n+i-1, n+i);
            aut.CZ(2*n-1, n);
            for (int i=n-1; i>=3; i--)
                aut.CCX(i, n+i-1, n+i);
            aut.CCX(1, 2, n+2);
        // } else if (n == 3) {
        //     aut.H(2*n);
        //     aut.CCX(4, 5, 6);
        //     aut.H(2*n);
        } else {
            assert(n == 2);
            aut.CZ(1, 2);
        }
        /********************************/
        for (int i=1; i<=n; i++) aut.X(i);
        for (int i=1; i<=n; i++) aut.H(i);
        /********************************/
    }

    /******************************** Answer Validation *********************************/
    std::map<AUTOQ::TreeAutomata::State, AUTOQ::TreeAutomata::StateVector> edge;
    std::map<AUTOQ::TreeAutomata::State, AUTOQ::TreeAutomata::SymbolTag> leaf;
    std::vector<AUTOQ::TreeAutomata::StateVector> first_layers;
    for (const auto &t : aut.transitions) {
        const auto &symbol_tag = t.first;
        for (const auto &out_ins : t.second) {
            const auto &s = out_ins.first;
            for (const auto &in : out_ins.second) {
                if (in.empty()) { // is leaf transition
                    assert(symbol_tag.is_leaf());
                    leaf[s] = symbol_tag;
                }
                if (symbol_tag.is_internal() && symbol_tag.symbol().qubit() == 1) {
                    first_layers.push_back(in);
                } else {
                    assert(edge[s].empty());
                    edge[s] = in;
                }
            }
        }
    }
    unsigned N, two_n_minus_one = 1;
    if (n <= 2) N = 4;
    else {
        for (int j=0; j<n-1; j++)
            two_n_minus_one <<= 1; // N := 2^(n-1)
        N = two_n_minus_one * 2; // N := 2^n
    }
    BOOST_REQUIRE_MESSAGE(first_layers.size() == 1, "");
    std::vector<bool> ans_found(N);
    for (const auto &fl : first_layers) {
        std::vector<double> prob;
        dfs(edge, leaf, fl, prob);
        // std::cout << prob.size() << AUTOQ::Util::Convert::ToString(prob) << "\n";
        std::vector<double> nonzero;
        for (unsigned i=0; i<prob.size(); i++) {
            if (i % two_n_minus_one != 0) {
                BOOST_REQUIRE_MESSAGE(prob[i] <= 0, ""); /* in fact check = (make the compiler not complain) */
            } else {
                nonzero.push_back(prob[i]);
            }
        }
        for (unsigned i=0; i<nonzero.size(); i+=2) {
            BOOST_REQUIRE_MESSAGE(nonzero[i] >= nonzero[i+1] && nonzero[i] <= nonzero[i+1], ""); /* in fact check = (make the compiler not complain) */
            if (i == ans*2)
                BOOST_REQUIRE_MESSAGE(nonzero[ans*2] * 2 >= 0.9, "");
            else
                BOOST_REQUIRE_MESSAGE(nonzero[i] < nonzero[ans*2], "");
        }
        BOOST_REQUIRE_MESSAGE(!ans_found[ans], "");
        ans_found[ans] = true;
    }
    for (unsigned i=0; i<N; i++) {
        if (i == ans)
            BOOST_REQUIRE_MESSAGE(ans_found[i], "");
        else
            BOOST_REQUIRE_MESSAGE(!ans_found[i], "");
    }
    /************************************************************************************/
}

// #include <filesystem>
// namespace fs = std::filesystem;
// BOOST_AUTO_TEST_CASE(Symbolic_into_Predicates)
// {
//     std::string path = "../../benchmarks/Symbolic/";
//     for (const auto & entry : fs::directory_iterator(path)) {
//         if (entry.is_directory()) {
//             if (strstr(entry.path().c_str(), "BernsteinVazirani99") != nullptr) continue;
//             if (strstr(entry.path().c_str(), "BernsteinVazirani1000") != nullptr) continue;
//             if (strstr(entry.path().c_str(), "MOGrover08") != nullptr) continue;
//             if (strstr(entry.path().c_str(), "MOGrover09") != nullptr) continue;
//             if (strstr(entry.path().c_str(), "SOGrover16") != nullptr) continue;
//             if (strstr(entry.path().c_str(), "SOGrover18") != nullptr) continue;
//             if (strstr(entry.path().c_str(), "SOGrover20") != nullptr) continue;
//             if (strstr(entry.path().c_str(), "OEGrover20") != nullptr) continue;
//             if (strstr(entry.path().c_str(), "OEGrover30") != nullptr) continue;
//             if (strstr(entry.path().c_str(), "OEGrover50") != nullptr) continue;
//             if (strstr(entry.path().c_str(), "OEGrover75") != nullptr) continue;
//             if (strstr(entry.path().c_str(), "OEGrover100") != nullptr) continue;

//             std::string automaton;
//             std::string constraint; // The following template argument does not matter.
//             AUTOQ::Parsing::TimbukParser<AUTOQ::Symbol::Concrete>::findAndSplitSubstring(std::string(entry.path()) + std::string("/pre.spec"), automaton, constraint);

//             AUTOQ::SymbolicAutomata aut = AUTOQ::Parsing::TimbukParser<AUTOQ::Symbol::Symbolic>::ParseString(automaton);
//             aut.execute((std::string(entry.path()) + std::string("/circuit.qasm")).c_str());
//             aut.fraction_simplification();

//             AUTOQ::PredicateAutomata spec = AUTOQ::Parsing::TimbukParser<AUTOQ::Symbol::Predicate>::ReadAutomaton((std::string(entry.path()) + std::string("/post.spec")).c_str());

//             AUTOQ::Constraint C(constraint.c_str());

//             BOOST_REQUIRE_MESSAGE(AUTOQ::is_spec_satisfied(C, aut, spec), "\n" +
//                         std::string(entry.path().c_str()) + "\n" +
//                         AUTOQ::Serialization::TimbukSerializer::Serialize(aut) +
//                         AUTOQ::Serialization::TimbukSerializer::Serialize(spec));
//         }
//     }
// }

// BOOST_AUTO_TEST_CASE(Symbolic_into_Predicates_bug)
// {
//     std::string path = "../../benchmarks/Symbolic-bug/";
//     for (const auto & entry : fs::directory_iterator(path)) {
//         if (entry.is_directory()) {
//             std::string automaton;
//             std::string constraint; // The following template argument does not matter.
//             AUTOQ::Parsing::TimbukParser<AUTOQ::Symbol::Concrete>::findAndSplitSubstring(std::string(entry.path()) + std::string("/pre.spec"), automaton, constraint);

//             AUTOQ::SymbolicAutomata aut = AUTOQ::Parsing::TimbukParser<AUTOQ::Symbol::Symbolic>::ParseString(automaton);
//             aut.execute((std::string(entry.path()) + std::string("/circuit.qasm")).c_str());
//             aut.fraction_simplification();

//             AUTOQ::PredicateAutomata spec = AUTOQ::Parsing::TimbukParser<AUTOQ::Symbol::Predicate>::ReadAutomaton((std::string(entry.path()) + std::string("/post.spec")).c_str());

//             AUTOQ::Constraint C(constraint.c_str());

//             BOOST_REQUIRE_MESSAGE(!AUTOQ::is_spec_satisfied(C, aut, spec), "\n" +
//                         AUTOQ::Serialization::TimbukSerializer::Serialize(aut) +
//                         AUTOQ::Serialization::TimbukSerializer::Serialize(spec));
//         }
//     }
// }

/*
bool is_symbol(std::string file)
{
    std::ifstream fin;
    fin.open(file);
    std::string word;
    while(fin>>word)
    {
        if(word == "Constraints")
            return 1;
    }
    return 0;
}

BOOST_AUTO_TEST_CASE(HSL_format_checker)
{

    for(int i = 0 ; i < 4 ; i++)
    {
        std::string hsl_file = "/home/johnny/AutoQ/unit_tests/testcase/spec_hsl/HSL/sample"+std::to_string(i)+".hsl";
        std::string spec_file = "/home/johnny/AutoQ/unit_tests/testcase/spec_hsl/SPEC/sample"+std::to_string(i)+".spec";
        std::cout<<hsl_file<<std::endl;
        std::cout<<spec_file<<std::endl;
        if(is_symbol(spec_file))
        {
            //auto aut_hsl  = AUTOQ::Parsing::TimbukParser<AUTOQ::Symbol::Symbolic>::ReadAutomaton(hsl_file);
            //auto aut_spec = AUTOQ::Parsing::TimbukParser<AUTOQ::Symbol::Symbolic>::ReadAutomaton(spec_file);
            //aut_spec.print_aut();
            //aut_hsl.print_aut();


            auto aut_hsl  = AUTOQ::Parsing::TimbukParser<AUTOQ::Symbol::Symbolic>::ReadAutomaton(hsl_file);
            auto aut_spec = AUTOQ::Parsing::TimbukParser<AUTOQ::Symbol::Predicate>::ReadAutomaton(spec_file);
            std::string constraint = "";
            std::stringstream buffer;
            if (!constraint.empty()) {
                std::ifstream t(constraint);
                if (!t) // in case the file could not be open
                    throw std::runtime_error("[ERROR] Failed to open file " + std::string(constraint) + ".");
                buffer << t.rdbuf();
            }
            // AUTOQ::Constraint C(buffer.str().c_str());
            // bool verify_1 = AUTOQ::check_inclusion(C, aut_hsl, aut_spec);
            // BOOST_REQUIRE_MESSAGE(verify_1, "");


        }
        else
        {
            auto aut_hsl  = AUTOQ::Parsing::TimbukParser<AUTOQ::Symbol::Concrete>::ReadAutomaton(hsl_file);
            auto aut_spec = AUTOQ::Parsing::TimbukParser<AUTOQ::Symbol::Concrete>::ReadAutomaton(spec_file);
            bool res = (aut_hsl <= aut_spec) && (aut_spec <= aut_hsl);
            BOOST_REQUIRE_MESSAGE(res, "");
        }
    }
}

*/

/*
namespace fs = std::filesystem;

bool has_dir(const std::string &path)
{
    for (const auto & entry : fs::directory_iterator(path))
    {
        if(entry.is_directory())
            return 1;
    }
    return 0;
}

void search(std::string path, std::list<std::string> &not_found_list)
{
    for (const auto & entry : fs::directory_iterator(path))
    {
        if(!entry.is_directory())
        {
            continue;
        }
        if(has_dir(entry.path().string()))
        {
            search(entry.path().string(),not_found_list);
        }
        else
        {
            std::string pre_hsl = entry.path().string() + "/pre.hsl";
            std::string pre_spec = entry.path().string() + "/pre.spec";
            std::string post_hsl = entry.path().string() + "/post.hsl";
            std::string post_spec = entry.path().string() + "/post.spec";
            if(!fs::exists(pre_hsl))
                not_found_list.push_back(pre_hsl);
            if(!fs::exists(pre_spec))
                not_found_list.push_back(pre_spec);
            if(!fs::exists(post_hsl))
                not_found_list.push_back(pre_hsl);
            if(!fs::exists(post_spec))
                not_found_list.push_back(pre_hsl);
        }
    }

}

BOOST_AUTO_TEST_CASE(file_exist_checker)
{
    std::ofstream fout;
    fout.open("./file_exist_checker.csv");
    std::vector<std::list<std::string>> not_found_list;
    not_found_list.resize(3);
    not_found_list[0].push_back("./benchmarks/CAV23");
    not_found_list[1].push_back("./benchmarks/PLDI23");
    not_found_list[2].push_back("./benchmarks/POPL24");
    std::string path = "./benchmarks/CAV23/";
    for(int i = 0 ; i < 3 ; i++)
    {
        search(not_found_list[i].front(),not_found_list[i]);
    }
    int cnt[3];
    cnt[0] = 0, cnt[1] = 0, cnt[2] = 0;
    bool end_list[3];
    end_list[0] = 0, end_list[1] = 0, end_list[2] = 0;
    while(!end_list[0] || !end_list[1] || !end_list[2])
    {
        for(int i = 0 ; i < 3 ; i++)
        {
            std::string file = "";
            if(not_found_list[i].empty())
            {
                end_list[i] = 1;
            }
            else
            {
                file = not_found_list[i].front();
                not_found_list[i].pop_front();
            }
            fout<<file<<",";
        }
        fout<<std::endl;
    }
}
*/

#include <autoq/inclusion.hh>
namespace fs = std::filesystem;
BOOST_AUTO_TEST_CASE(hsl_rule_checker)
{
    std::string sss(__FILE__);
    //read ./unit_tests/hsl_rule/;
    std::string path = sss.substr(0, sss.find_last_of("\\/")) + "/testcase/";


    std::string cir_path = path + "GHZALL/circuit.qasm";
    std::string state_dir = path + "GHZALL/state/";
    for (const auto & entry : fs::directory_iterator(state_dir))
    {
        if(!entry.is_directory())
            continue;
        auto aut = AUTOQ::Parsing::TimbukParser<AUTOQ::Symbol::Concrete>::ReadAutomaton(entry.path().string() + "/pre.hsl");
        auto aut2 = AUTOQ::Parsing::TimbukParser<AUTOQ::Symbol::Concrete>::ReadAutomaton(entry.path().string() + "/post.hsl");
        aut.execute(cir_path);
        bool verify = aut <= aut2;
<<<<<<< HEAD
        BOOST_CHECK(verify);
        if(!verify)
            std::cout<<entry.path().string() + " Not verified"<<std::endl;
=======
        BOOST_CHECK_MESSAGE(verify, entry.path().string() + " Not verified");
        // std::cout<<entry.path().string() + " Not verified"<<std::endl;
>>>>>>> 9cc3c0be
    }

    cir_path = path + "BVALL/circuit.qasm";
    state_dir = path + "BVALL/state/";
    for (const auto & entry : fs::directory_iterator(state_dir))
    {
        if(!entry.is_directory())
            continue;
        auto aut = AUTOQ::Parsing::TimbukParser<AUTOQ::Symbol::Concrete>::ReadAutomaton(entry.path().string() + "/pre.hsl");
        auto aut2 = AUTOQ::Parsing::TimbukParser<AUTOQ::Symbol::Concrete>::ReadAutomaton(entry.path().string() + "/post.hsl");
        aut.execute(cir_path);
        bool verify = aut <= aut2;
<<<<<<< HEAD
        BOOST_CHECK(verify);
        if(!verify)
            std::cout<<entry.path().string() + " Not verified"<<std::endl;
    }

    cir_path = path + "OEGROVER/circuit.qasm";
    state_dir = path + "OEGROVER/state/";
    for (const auto & entry : fs::directory_iterator(state_dir))
    {
        if(!entry.is_directory())
            continue;


        AUTOQ::SymbolicAutomata aut = AUTOQ::Parsing::TimbukParser<AUTOQ::Symbol::Symbolic>::ReadAutomaton(entry.path().string() + "/pre.hsl");
        AUTOQ::PredicateAutomata aut2 = AUTOQ::Parsing::TimbukParser<AUTOQ::Symbol::Predicate>::ReadAutomaton(entry.path().string() + "/post.hsl");
        aut.execute(cir_path);
        bool verify = AUTOQ::check_inclusion(AUTOQ::Constraint(aut.constraints.c_str()), aut, aut2);
        BOOST_CHECK(verify);
        if(!verify)
            std::cout<<entry.path().string() + " Not verified"<<std::endl;
    }
=======
        BOOST_CHECK_MESSAGE(verify, entry.path().string() + " Not verified");
        // std::cout<<entry.path().string() + " verified"<<std::endl;
    }


>>>>>>> 9cc3c0be
}


// BOOST_AUTO_TEST_SUITE_END()<|MERGE_RESOLUTION|>--- conflicted
+++ resolved
@@ -974,14 +974,8 @@
         auto aut2 = AUTOQ::Parsing::TimbukParser<AUTOQ::Symbol::Concrete>::ReadAutomaton(entry.path().string() + "/post.hsl");
         aut.execute(cir_path);
         bool verify = aut <= aut2;
-<<<<<<< HEAD
-        BOOST_CHECK(verify);
-        if(!verify)
-            std::cout<<entry.path().string() + " Not verified"<<std::endl;
-=======
         BOOST_CHECK_MESSAGE(verify, entry.path().string() + " Not verified");
         // std::cout<<entry.path().string() + " Not verified"<<std::endl;
->>>>>>> 9cc3c0be
     }
 
     cir_path = path + "BVALL/circuit.qasm";
@@ -994,7 +988,6 @@
         auto aut2 = AUTOQ::Parsing::TimbukParser<AUTOQ::Symbol::Concrete>::ReadAutomaton(entry.path().string() + "/post.hsl");
         aut.execute(cir_path);
         bool verify = aut <= aut2;
-<<<<<<< HEAD
         BOOST_CHECK(verify);
         if(!verify)
             std::cout<<entry.path().string() + " Not verified"<<std::endl;
@@ -1016,13 +1009,6 @@
         if(!verify)
             std::cout<<entry.path().string() + " Not verified"<<std::endl;
     }
-=======
-        BOOST_CHECK_MESSAGE(verify, entry.path().string() + " Not verified");
-        // std::cout<<entry.path().string() + " verified"<<std::endl;
-    }
-
-
->>>>>>> 9cc3c0be
 }
 
 
