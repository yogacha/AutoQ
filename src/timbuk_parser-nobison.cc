--- conflicted
+++ resolved
@@ -580,23 +580,11 @@
                         result.transitions[{sym, SymbolicAutomata::Tag(color)}][std::vector<SymbolicAutomata::State>()].insert(t);
                     } catch (...) {
                         try {
-<<<<<<< HEAD
-                            auto sym = Symbol({{numbers.at(lhs), {{"1", 1}}}});
-                            auto &color = currentColor[sym];
-                            color = (color == 0) ? 1 : (color << 1);
-                            result.transitions[{sym, SymbolicAutomata::Tag(color)}][std::vector<SymbolicAutomata::State>()].insert(t);
-                        } catch (...) {
-                            auto sym = Symbol({{Complex::One(), {{lhs, 1}}}});
-                            auto &color = currentColor[sym];
-                            color = (color == 0) ? 1 : (color << 1);
-                            result.transitions[{sym, SymbolicAutomata::Tag(color)}][std::vector<SymbolicAutomata::State>()].insert(t);
-=======
                             Symbolic symb(Symbolic::ComplexType{{numbers.at(lhs), {{"1", 1}}}});
                             result.transitions[symb][std::vector<SymbolicAutomata::State>()].insert(t);
                         } catch (...) {
                             Symbolic symb(Symbolic::ComplexType{{Complex::One(), {{lhs, 1}}}});
                             result.transitions[symb][std::vector<SymbolicAutomata::State>()].insert(t);
->>>>>>> 7abf81c0
                         }
                     }
                 }
